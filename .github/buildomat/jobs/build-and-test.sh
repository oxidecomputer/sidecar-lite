--- conflicted
+++ resolved
@@ -8,8 +8,6 @@
 #:   "/work/debug/*",
 #:   "/work/release/*",
 #: ]
-<<<<<<< HEAD
-=======
 #:
 #: [[publish]]
 #: series = "release"
@@ -30,19 +28,15 @@
 #: series = "debug"
 #: name = "scadm"
 #: from_output = "/work/debug/scadm"
->>>>>>> 9fcec13b
 #:
 
 set -o errexit
 set -o pipefail
 set -o xtrace
 
-<<<<<<< HEAD
 uname -a
 cat /etc/versions/build
 
-=======
->>>>>>> 9fcec13b
 cargo --version
 rustc --version
 
